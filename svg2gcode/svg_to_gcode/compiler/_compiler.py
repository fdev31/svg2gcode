--- conflicted
+++ resolved
@@ -38,7 +38,7 @@
         :param custom_header: A list of commands to be executed before all generated commands.
         :param custom_footer: A list of commands to be executed after all generated commands.
                               Default [laser_off, program_end]
-	:param settings: dictionary to specify "unit", "pass_depth", "dwell_time", "movement_speed", etc.
+	      :param settings: dictionary to specify "unit", "pass_depth", "dwell_time", "movement_speed", etc.
         """
         self.svg_file_name = None
         self._boundingbox = None
@@ -52,7 +52,7 @@
 
         # save params
         self.params = params
-	# get default settings and update
+	      # get default settings and update
         self.settings = copy.deepcopy(DEFAULT_SETTING)
         for key in params.keys():
             self.settings[key] = params[key]
@@ -79,29 +79,12 @@
         return ( abs(self._boundingbox[1].x - self._boundingbox[0].x)/2.0 + self._boundingbox[0].x,
                  abs(self._boundingbox[1].y - self._boundingbox[0].y)/2.0 + self._boundingbox[0].y )
 
-<<<<<<< HEAD
-
-    def compile(self, passes=1):
-
-        """
-        Assembles the code in the header, body and footer.
-
-        :param passes: the number of passes that should be made. Every pass the machine moves_down (z-axis) by
-        self.pass_depth and self.body is repeated.
-        :return returns the assembled code. self.header + [self.body, -self.pass_depth] * passes + self.footer
-        """
-
-        if len(self.body) == 0:
-            logger.debug("Compile with an empty body (no curves).")
-            return ''
-=======
     def gcode_file_header(self):
-	# add generator info and boundingbox for this code
+	      # add generator info and boundingbox for this code
 
         params = ''
         for k,v in self.params.items():
             params += f"{k}: {v}, "
->>>>>>> f0451a09
 
         gcode = [ f";    svg2gcode {__version__} ({str(datetime.now()).split('.')[0]})",
                   f";    arguments: {params}",
@@ -118,11 +101,7 @@
 
             if not self.check_bounds():
                 if self.settings["distance_mode"] == "absolute" and self.check_axis_maximum_travel():
-<<<<<<< HEAD
                     logger.warn("Cut is not within machine bounds.")
-=======
-                    # warnings.warn("Cut is not within machine bounds.")
->>>>>>> f0451a09
                     gcode += ["; WARNING: Cut is not within machine bounds of "
                               f"X[0,{self.settings['x_axis_maximum_travel']}], Y[0,{self.settings['y_axis_maximum_travel']}]"]
                 elif not self.check_axis_maximum_travel():
@@ -142,29 +121,28 @@
         self.pass_depth and self.body is repeated.
         :return returns the assembled code. self.header + [self.body, -self.pass_depth] * passes + self.footer
         """
-
-        if len(self.body) > 0:
-            gcode = []
-            for i in range(passes):
-                gcode += [f"; pass #{i+1}"]
-                gcode.extend(self.body)
-
-                if i < (passes - 1) and self.settings["pass_depth"] > 0:
-                    # If it isn't the last pass, turn off the laser and move down
-                    gcode.append(self.interface.laser_off())
-                    gcode.append(self.interface.set_relative_coordinates())
-                    gcode.append(self.interface.linear_move(z=-self.settings["pass_depth"]))
-                    gcode.append(self.interface.set_distance_mode(self.settings["distance_mode"]))
-
-            gcode += [self.interface.laser_off()]
-
-            # remove all ""
-            gcode = filter(lambda command: len(command) > 0, gcode)
-
-            return '\n'.join(gcode)
-
-        warnings.warn("Compile with an empty body (no curves).")
-        return ""
+        if len(self.body) == 0:
+            logger.debug("Compile with an empty body (no curves).")
+            return ''
+          
+        gcode = []
+        for i in range(passes):
+            gcode += [f"; pass #{i+1}"]
+            gcode.extend(self.body)
+
+            if i < (passes - 1) and self.settings["pass_depth"] > 0:
+                # If it isn't the last pass, turn off the laser and move down
+                gcode.append(self.interface.laser_off())
+                gcode.append(self.interface.set_relative_coordinates())
+                gcode.append(self.interface.linear_move(z=-self.settings["pass_depth"]))
+                gcode.append(self.interface.set_distance_mode(self.settings["distance_mode"]))
+
+        gcode += [self.interface.laser_off()]
+
+        # remove all ""
+        gcode = filter(lambda command: len(command) > 0, gcode)
+
+        return '\n'.join(gcode)
 
     def compile_images(self):
 
@@ -189,31 +167,9 @@
         :param passes: the number of passes that should be made. Every pass the machine moves_down (z-axis) by
         self.pass_depth and self.body is repeated.
         """
-<<<<<<< HEAD
+
         self.svg_file_name = svg_file_name
-	# generate gcode for 'path' and 'image' svg tags
-        self.append_curves(curves)
-
-        # write path objects
-        gcode = self.compile(passes=passes)
-        if gcode:
-            with open(file_name, 'w') as file:
-                file.write(gcode)
-            logger.info(f"Generated {file_name}")
-        else:
-            logger.warn(f'No cutting data found, skipping "{file_name}"')
-
-        image_gcode_filename = file_name.rsplit('.',1)[0] + "_images." + file_name.rsplit('.',1)[1]
-        if len(self.gcode) == 0:
-            logger.warn(f'No image found, skipping "{image_gcode_filename}"')
-        else:
-            images_gcode = self.compile_images()
-            # write image objects
-            with open(image_gcode_filename, 'w') as file:
-                file.write(images_gcode)
-            logger.info(f"Generated {image_gcode_filename}")
-=======
-	# generate gcode for 'path' and 'image' svg tags (calculate bbox)
+	      # generate gcode for 'path' and 'image' svg tags (calculate bbox)
         self.append_curves(curves)
 
         header = '\n'.join(self.header) + '\n'
@@ -223,22 +179,27 @@
             with open(file_name, 'w') as file:
                 emit_program_end = self.interface.program_end() if (self.settings["splitfile"] or len(self.gcode) == 0) else ""
                 file.write(self.gcode_file_header() + header + self.compile(passes=passes) + '\n' + emit_program_end)
+                logger.info(f"Generated {file_name}")
         else:
-            warnings.warn("Cannot emit curves, SVG has none.")
+            logger.warn(f'No path (curve) data found, skipping "{file_name}"')
 
         if len(self.gcode) > 0:
+        
+        image_file_name = file_name.rsplit('.',1)[0] + "_images." + file_name.rsplit('.',1)[1]
+        if len(self.gcode) == 0:
+            logger.warn(f'No image found, skipping "{image_file_name}"')
+        else:    
             if self.settings["splitfile"]:
-                # emit image objects to <filename>_images.<gcext>
-                with open(file_name.rsplit('.',1)[0] + "_images." + file_name.rsplit('.',1)[1], 'w') as file:
+                # emit image objects to <filename>_images.<gcext> 
+                with open(image_file_name, 'w') as file:
                     file.write(self.gcode_file_header() + header +  self.compile_images() + '\n' + self.interface.program_end() + '\n')
+                    logger.info(f"Generated {image_gcode_filename}")
             else:
                 # emit images objects in same file
                 open_mode = 'w' if len(self.body) == 0 else 'a+'
                 with open(file_name, open_mode) as file:
                     file.write((self.gcode_file_header() if len(self.body) == 0 else "") + '\n' +  self.compile_images() + '\n' + self.interface.program_end() + '\n')
-        else:
-            warnings.warn("Cannot emit images, SVG has none.")
->>>>>>> f0451a09
+                    logger.info(f"Generated {file_name}")
 
     def append_line_chain(self, line_chain: LineSegmentChain):
         """
@@ -253,7 +214,7 @@
         code = []
         start = line_chain.get(0).start
 
-	# Move to the next line_chain when the next line segment doesn't connect to the end of the previous one.
+	      # Move to the next line_chain when the next line segment doesn't connect to the end of the previous one.
         if self.interface.position is None or abs(self.interface.position - start) > TOLERANCES["operation"]:
             if self.interface.position is None or self.settings["rapid_move"]:
                 # move to the next line_chain: set laser off, rapid move to start of chain,
