--- conflicted
+++ resolved
@@ -67,7 +67,6 @@
     main
     """
     # defaults
-<<<<<<< HEAD
     cfg = {
         "pixelsize_default": 0.1,
         "imagespeed_default": 800,
@@ -77,39 +76,23 @@
         "xmaxtravel_default": 300,
         "ymaxtravel_default": 400,
         "rapidmove_default": 10,
-        "noise_default": 0
+        "noise_default": 0,
+        "pass_depth_default" = 0,
+        "passes_default" = 1,
+        "rotate_default" = 0,
     }
 
     if os.path.exists(config_file):
         with open(config_file, 'rb') as f:
             cfg.update({k + '_default': v for k,v in tomllib.load(f).items()})
 
-=======
-    pixelsize_default = 0.1
-    imagespeed_default = 800
-    cuttingspeed_default = 1000
-    imagepower_default = 300
-    cuttingpower_default = 850
-    xmaxtravel_default = 300
-    ymaxtravel_default = 400
-    rapidmove_default = 10
-    noise_default = 0
-    pass_depth_default = 0
-    passes_default = 1
-    rotate_default = 0
->>>>>>> 60a29b4a
-
     # Define command line argument interface
     parser = argparse.ArgumentParser(description='Convert svg to gcode for GRBL v1.1 compatible diode laser engravers.')
     parser.add_argument('svg', type=str, help='svg file to be converted to gcode')
     parser.add_argument('gcode', type=str, help='gcode output file')
     parser.add_argument('--showimage', action='store_true', default=False, help='show b&w converted image' )
-<<<<<<< HEAD
+    parser.add_argument('--selfcenter', action='store_true', default=False, help='self center the gcode (--origin cannot be used at the same time)' )
     parser.add_argument('--pixelsize', default=cfg["pixelsize_default"], metavar="<default:" + str(cfg["pixelsize_default"])+">",
-=======
-    parser.add_argument('--selfcenter', action='store_true', default=False, help='self center the gcode (--origin cannot be used at the same time)' )
-    parser.add_argument('--pixelsize', default=pixelsize_default, metavar="<default:" + str(pixelsize_default)+">",
->>>>>>> 60a29b4a
         type=float, help="pixel size in mm (XY-axis): each image pixel is drawn this size")
     parser.add_argument('--imagespeed', default=cfg["imagespeed_default"], metavar="<default:" + str(cfg["imagespeed_default"])+">",
         type=int, help='image draw speed in mm/min')
@@ -119,32 +102,23 @@
         type=int, help="maximum laser power while drawing an image (as a rule of thumb set to 1/3 of the machine maximum for a 5W laser)")
     parser.add_argument('--cuttingpower', default=cfg["cuttingpower_default"], metavar="<default:" +str(cfg["cuttingpower_default"])+ ">",
         type=int, help="sets laser power of line drawings/cutting")
-<<<<<<< HEAD
-    parser.add_argument('--rapidmove', default=cfg["rapidmove_default"], metavar="<default:" +str(cfg["rapidmove_default"])+ ">",
-=======
-    parser.add_argument('--passes', default=passes_default, metavar="<default:" +str(passes_default)+ ">",
+    parser.add_argument('--passes', default=cfg["passes_default"], metavar="<default:" +str(cfg["passes_default"])+ ">",
         type=int, help="Number of passes (iterations) for line drawings, only active when pass_depth is set")
-    parser.add_argument('--pass_depth', default=pass_depth_default, metavar="<default:" + str(pass_depth_default)+">",
+    parser.add_argument('--pass_depth', default=cfg["pass_depth_default"], metavar="<default:" + str(cfg["pass_depth_default"])+">",
         type=float, help="cutting depth in mm for one pass, only active for passes > 1")
-    parser.add_argument('--rapidmove', default=rapidmove_default, metavar="<default:" +str(rapidmove_default)+ ">",
->>>>>>> 60a29b4a
+    parser.add_argument('--rapidmove', default=cfg["rapidmove_default"], metavar="<default:" + str(cfg["rapidmove_default"])+ ">",
         type=int, help='generate G0 moves between shapes, for images: G0 moves when skipping more than 10mm (default), 0 is no G0 moves' )
     parser.add_argument('--noise', default=cfg["noise_default"], metavar="<default:" +str(cfg["noise_default"])+ ">",
         type=int, help='reduces image noise by not emitting pixels with power lower or equal than this setting')
     parser.add_argument('--constantburn', action='store_true', default=False, help='use constant burn mode M3 (a bit more dangerous!), instead of dynamic burn mode M4')
     parser.add_argument('--origin', default=None, nargs=2, metavar=('Xdelta', 'Ydelta'),
-<<<<<<< HEAD
-        type=float, help="translate origin by (Xdelta,Ydelta) (default not set)")
-    parser.add_argument('--xmaxtravel', default=cfg["xmaxtravel_default"], metavar="<default:" +str(cfg["xmaxtravel_default"])+ ">",
-=======
         type=float, help="translate origin by (Xdelta,Ydelta) (default not set, option --selfcenter cannot be used at the same time)")
     parser.add_argument('--scale', default=None, nargs=2, metavar=('Xfactor', 'Yfactor'),
         type=float, help="scale svg with (Xfactor,Yfactor) (default not set)")
-    parser.add_argument('--rotate', default=rotate_default, metavar="<default:" +str(rotate_default)+ ">",
+    parser.add_argument('--rotate', default=cfg["rotate_default"], metavar="<default:" +str(cfg["rotate_default"])+ ">",
         type=int, help="number of degrees to rotate")
-    parser.add_argument('--splitfile', action='store_true', default=False, help='split gcode output of SVG path and image objects' )
-    parser.add_argument('--xmaxtravel', default=xmaxtravel_default, metavar="<default:" +str(xmaxtravel_default)+ ">",
->>>>>>> 60a29b4a
+    parser.add_argument('--splitfile', action='store_true', default=False, help='split gcode output of SVG path and image objects' )    
+    parser.add_argument('--xmaxtravel', default=cfg["xmaxtravel_default"], metavar="<default:" +str(cfg["xmaxtravel_default"])+ ">",
         type=int, help="machine x-axis lengh in mm")
     parser.add_argument('--ymaxtravel', default=cfg["ymaxtravel_default"], metavar="<default:" +str(cfg["ymaxtravel_default"])+ ">",
         type=int, help="machine y-axis lengh in mm")
